[build-system]
requires = ["setuptools>=61.0", "wheel"]
build-backend = "setuptools.build_meta"

[project]
name = "probly"
dynamic = ["version", "readme"]
description = "Uncertainty Representation and Quantification for Machine Learning"
license = "MIT"
requires-python = ">=3.12"
dependencies = [
    "scipy",
    "matplotlib>=3.8.0",
    "multimethod>=2.0",
    "mpltern",
    "numpy>=2.0.0",
    "torch>=2.0.0",
    "torchvision",
    "scikit-learn",
    "tqdm",
    "joblib",
]
authors = [
    {name = "Paul Hofman", email = "paul.hofman@ifi.lmu.de"},
    {name = "Timo Löhr"},
    {name = "Maximilian Muschalik"},
    {name = "Clemens Damke"},
    {name = "Alireza Javanmardi"}
]
classifiers = [
    "Development Status :: 2 - Pre-Alpha",
    "Intended Audience :: Developers",
    "Intended Audience :: Science/Research",
    "Topic :: Scientific/Engineering",
    "Topic :: Scientific/Engineering :: Artificial Intelligence",
    'Operating System :: Microsoft :: Windows',
    'Operating System :: Unix',
    'Operating System :: MacOS',
    'Programming Language :: Python :: 3',
    'Programming Language :: Python :: 3.10',
    'Programming Language :: Python :: 3.11',
    'Programming Language :: Python :: 3.12',
    'Programming Language :: Python :: 3.13',
]

[tool.setuptools.packages.find]
where = ["./src"]
include = ["probly*"]

[tool.setuptools.dynamic]
version = {attr = "probly.__version__"}
readme = {file = ["README.md", "CHANGELOG.md"], content-type = "text/markdown"}

[project.urls]
documentation = "https://pwhofman.github.io/probly"
source = "https://github.com/pwhofman/probly"
tracker = "https://github.com/pwhofman/probly/issues"
changelog = "https://github.com/pwhofman/probly/blob/main/CHANGELOG.md"


[dependency-groups]
test = [
    "pytest>=8.3.5",       # for testing
    "pytest-cov>=6.0.0",   # for coverage
    "pytest-xdist>=3.6.1", # for parallel testing
]
lint = [
    "ruff>=0.11.13",  # for linting
    "pre-commit>=4.2.0",  # for running the linters pre-commit hooks
    "mypy>=1.16.0" # for static type checking
]
docs = [
    "sphinx>=8.0.0",
    "furo",                     # Beautiful modern theme (or use sphinx-rtd-theme)
    "myst-nb",                  # Optional: Jupyter Notebook support
    "sphinx-copybutton",        # Optional: Adds copy buttons to code blocks
    "sphinx-autodoc-typehints", # Optional: Show type hints in your API docs
    "sphinxcontrib-bibtex",     # Optional: For bibliography support
]
dev = [
    "ipykernel>=6.29.5",
    "notebook>=7.3.3",
    "ipywidgets",
    {include-group = "test"},
    {include-group = "lint"},
    {include-group = "docs"},
]


[tool.ruff]
line-length = 120
target-version = "py310"
output-format = "full"

[tool.ruff.lint]
select = ["ALL"]
ignore = [
    "N812", # Checks for lowercase imports that are aliased to non-lowercase names (e.g. torch.nn.functional as F)
    "RET504", # Unnecessary assignment to {name} before return statement
    "PLR2004", # Magic value used in comparison, consider replacing {value} with a constant variable
    "FBT", # enforce keyword for bool
    "PLR0913", # too many arguments (>5)
    "FIX002",  # TODOs are fine in code
]
# Exclude a variety of commonly ignored directories.
exclude = [
    ".bzr",
    ".direnv",
    ".eggs",
    ".git",
    ".git-rewrite",
    ".hg",
    ".ipynb_checkpoints",
    ".mypy_cache",
    ".nox",
    ".pants.d",
    ".pyenv",
    ".pytest_cache",
    ".pytype",
    ".ruff_cache",
    ".svn",
    ".tox",
    ".venv",
    ".vscode",
    "__pypackages__",
    "_build",
    "buck-out",
    "build",
    "dist",
    "node_modules",
    "site-packages",
    "venv",
    "docs/build",
]

[tool.ruff.lint.pydocstyle]
convention = "google"


[tool.ruff.lint.per-file-ignores]
"tests/*.py" = [
    "S101",
    "INP001",
    "D101",
    "D102",
    "D103",
    "D404",
    "ANN001",
    "ANN201",
    "ANN202",
    "FBT001",
    "D100",
    "PLR2004",
    "PD901",
    "TCH",
    "N803",
    "C901",
]
"tests/traverse/**/*.py" = ["ARG001"]
"__init__.py" = [
    "I002",    # to not need from __future__ import annotations
    "PLC0414", # to allow import module as module in inits, contradicts F401
]
"*.ipynb" = [
    "T20",
    "NPY002",
    "I002",
<<<<<<< HEAD
    "PERF401",  # its fine to have not performance optimized code in notebooks
    "D103",
=======
    "PERF401",  # it's fine to have non-optimized code in notebooks
]
"docs/**/*.py" = [
    "INP001",
    "PTH",
    "I002"
>>>>>>> 80fd85ce
]

# Use isort-compatible settings
[tool.ruff.isort]
known-first-party = ["probly"]
force-sort-within-sections = true
combine-as-imports = true
force-single-line = false
no-lines-before = ["future"]
required-imports = ["from __future__ import annotations"]
extra-standard-library = ["typing_extensions"]

[tool.pytest.ini_options]
testpaths = ["tests"]
minversion = "8.0"

[tool.coverage.report]
<<<<<<< HEAD
exclude_also = [
    "def __repr__",
    "if __name__ == .__main__.:",
    "\\s*\\.\\.\\.\\s*",
]
=======
>>>>>>> 80fd85ce
exclude_lines = [
    "if TYPE_CHECKING",
]

[tool.mypy]
python_version = "3.13"
strict = true
ignore_missing_imports = true # to avoid issues with torch, numpy, scipy, etc. stubs
disallow_subclassing_any = false # to make sure we can subclass from e.g. torch.nn.Module
disallow_any_generics = false # to avoid warnings for type-based singledispatch
disable_error_code = "misc" # disable errors caused by torch not typing decorators, wrapping would be overkill
exclude = "docs"<|MERGE_RESOLUTION|>--- conflicted
+++ resolved
@@ -165,17 +165,13 @@
     "T20",
     "NPY002",
     "I002",
-<<<<<<< HEAD
-    "PERF401",  # its fine to have not performance optimized code in notebooks
     "D103",
-=======
     "PERF401",  # it's fine to have non-optimized code in notebooks
 ]
 "docs/**/*.py" = [
     "INP001",
     "PTH",
     "I002"
->>>>>>> 80fd85ce
 ]
 
 # Use isort-compatible settings
@@ -193,14 +189,11 @@
 minversion = "8.0"
 
 [tool.coverage.report]
-<<<<<<< HEAD
 exclude_also = [
     "def __repr__",
     "if __name__ == .__main__.:",
     "\\s*\\.\\.\\.\\s*",
 ]
-=======
->>>>>>> 80fd85ce
 exclude_lines = [
     "if TYPE_CHECKING",
 ]
