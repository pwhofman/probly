[build-system]
requires = ["setuptools>=61.0", "wheel"]
build-backend = "setuptools.build_meta"

[project]
name = "probly"
version = "0.1.0"
dynamic = ["readme"]
description = "Uncertainty Representation and Quantification for Machine Learning"
license = "MIT"
requires-python = ">=3.12"
dependencies = [
    # core
    "matplotlib>=3.10.1",
    "mpltern>=1.0.4",
    "multimethod>=2.0",
    "numpy<=2.1.2,>=2.0.0",
    "scikit-learn>=1.6.1",
    "torch>=2.6.0",
    "torchvision>=0.21.0",
    "tqdm>=4.67.1",
]
authors = [{ name = "Paul Hofman", email = "paul.hofman@ifi.lmu.de" }]
classifiers = [
    "Development Status :: 2 - Pre-Alpha",
    "Intended Audience :: Developers",
    "Intended Audience :: Science/Research",
    "Topic :: Scientific/Engineering",
    "Topic :: Scientific/Engineering :: Artificial Intelligence",
    'Operating System :: Microsoft :: Windows',
    'Operating System :: Unix',
    'Operating System :: MacOS',
    'Programming Language :: Python :: 3',
    'Programming Language :: Python :: 3.10',
    'Programming Language :: Python :: 3.11',
    'Programming Language :: Python :: 3.12',
    'Programming Language :: Python :: 3.13',
]

[tool.setuptools.packages.find]
where = ["./src"]
include = ["probly*"]

[tool.setuptools.dynamic]
readme = { file = [
    "README.md",
    "CHANGELOG.md",
], content-type = "text/markdown" }

[project.urls]
# documentation = TODO: we need to add the documentation
source = "https://github.com/pwhofman/probly"
tracker = "https://github.com/pwhofman/probly/issues"
changelog = "https://github.com/pwhofman/probly/blob/main/CHANGELOG.md"

[project.scripts]
probly = "probly:main"

[project.optional-dependencies]
cpu = ["torch==2.6.0"]
cuda12 = ["torch==2.6.0"]

[tool.uv]
conflicts = [[{ extra = "cpu" }, { extra = "cuda12" }]]

[tool.uv.sources]
torch = [
    { index = "torch-cpu", extra = "cpu" },
    { index = "torch-cuda12", extra = "cuda12" },
]

[[tool.uv.index]]
name = "torch-cpu"
url = "https://download.pytorch.org/whl/cpu"
explicit = true

[[tool.uv.index]]
name = "torch-cuda12"
url = "https://download.pytorch.org/whl/cu124"
explicit = true

[dependency-groups]
<<<<<<< HEAD
test = ["pytest>=8.3.5", "pytest-cov>=6.0.0", "pytest-xdist>=3.6.1"]
lint = ["ruff>=0.11.2", "pre-commit>=4.2.0"]
=======
test = [
    "pytest>=8.3.5",  # for testing
    "pytest-cov>=6.0.0",  # for coverage
    "pytest-xdist>=3.6.1",  # for parallel testing
]
lint = [
    "ruff>=0.11.2",  # for linting
    "pre-commit>=4.2.0",  # for running the linters pre-commit hooks
]
>>>>>>> 5ee3c534
dev = [
    "ipykernel>=6.29.5",
    "notebook>=7.3.3",
    "ipywidgets",
    { include-group = "test" },
    { include-group = "lint" },
    "pyright>=1.1.398",
]


[tool.ruff]
<<<<<<< HEAD
lint.select = ["E", "F", "I", "UP"] # https://beta.ruff.rs/docs/rules/
lint.ignore = ["E501"]
=======
>>>>>>> 5ee3c534
line-length = 100
target-version = "py310"
lint.select = [
    "E",
    "F",
    "I",
    "UP",
    "A",
    #"D"  # TODO: Enable this in the near future
#  "ANN", # Handled by mypy
#  "ARG",
#  "B",
#  "BLE",
#  "C4",
#  "D",
#  "E",
#  "ERA",
#  "F",
#  "FBT",
#  "I",
#  "INP",
#  "N",
#  "NPY",
#  "PD",
#  "PLC",
#  "PLE",
#  "PLR",
#  "PLW",
#  "PIE",
#  "PT",
#  "PTH",
#  "Q",
#  "PGH004",
#  "RET",
#  "RUF",
#  "C90",
#  "S",
#  "SIM",
#  "T10",
#  "T20",
#  "TID",
#  "TCH",
#  "UP",
#  "N",
#  "W",
#  "YTT",
]
lint.ignore = [
    "N812",    # Checks for lowercase imports that are aliased to non-lowercase names.
    "E501",    # Line too long
    "D203",    # 1 blank line required before class docstring
    "D211",    # No blank lines allowed before class docstring
    "D213",    # Multi-line docstring summary should start at the second line
    "N806",    # Variable X in function should be lowercase
    "N803",    # Argument name `X` should be lowercase
    "COM812",  # Trailing comma missing (conflicts with formatter)
    "PLR2004", # Magic value used in comparison, consider replacing {value} with a constant variable
    "RET504",  # Unnecessary assignment to {name} before return statement
]

# Exclude a variety of commonly ignored directories.
exclude = [
    ".bzr",
    ".direnv",
    ".eggs",
    ".git",
    ".git-rewrite",
    ".hg",
    ".ipynb_checkpoints",
    ".mypy_cache",
    ".nox",
    ".pants.d",
    ".pyenv",
    ".pytest_cache",
    ".pytype",
    ".ruff_cache",
    ".svn",
    ".tox",
    ".venv",
    ".vscode",
    "__pypackages__",
    "_build",
    "buck-out",
    "build",
    "dist",
    "node_modules",
    "site-packages",
    "venv",
]

# Exclude a variety of commonly ignored directories.
[tool.ruff.lint.per-file-ignores]
"tests/*.py" = [
    "S101",
    "INP001",
    "D101",
    "D102",
    "D103",
    "D404",
    "ANN001",
    "ANN201",
    "FBT001",
    "D100",
    "PLR2004",
    "PD901",   #  X is a bad variable name. (pandas)
    "TCH",
    "N803",
    "C901",  # Too complex
]
"__init__.py" = ["I002"]

[tool.pytest.ini_options]
testpaths = ["tests"]
minversion = "8.0"

[tool.coverage.report]
fail_under = 0
directory = "tests"<|MERGE_RESOLUTION|>--- conflicted
+++ resolved
@@ -80,20 +80,15 @@
 explicit = true
 
 [dependency-groups]
-<<<<<<< HEAD
-test = ["pytest>=8.3.5", "pytest-cov>=6.0.0", "pytest-xdist>=3.6.1"]
-lint = ["ruff>=0.11.2", "pre-commit>=4.2.0"]
-=======
 test = [
-    "pytest>=8.3.5",  # for testing
-    "pytest-cov>=6.0.0",  # for coverage
-    "pytest-xdist>=3.6.1",  # for parallel testing
+    "pytest>=8.3.5",       # for testing
+    "pytest-cov>=6.0.0",   # for coverage
+    "pytest-xdist>=3.6.1", # for parallel testing
 ]
 lint = [
-    "ruff>=0.11.2",  # for linting
-    "pre-commit>=4.2.0",  # for running the linters pre-commit hooks
-]
->>>>>>> 5ee3c534
+    "ruff>=0.11.2",      # for linting
+    "pre-commit>=4.2.0", # for running the linters pre-commit hooks
+]
 dev = [
     "ipykernel>=6.29.5",
     "notebook>=7.3.3",
@@ -105,11 +100,6 @@
 
 
 [tool.ruff]
-<<<<<<< HEAD
-lint.select = ["E", "F", "I", "UP"] # https://beta.ruff.rs/docs/rules/
-lint.ignore = ["E501"]
-=======
->>>>>>> 5ee3c534
 line-length = 100
 target-version = "py310"
 lint.select = [
@@ -119,43 +109,43 @@
     "UP",
     "A",
     #"D"  # TODO: Enable this in the near future
-#  "ANN", # Handled by mypy
-#  "ARG",
-#  "B",
-#  "BLE",
-#  "C4",
-#  "D",
-#  "E",
-#  "ERA",
-#  "F",
-#  "FBT",
-#  "I",
-#  "INP",
-#  "N",
-#  "NPY",
-#  "PD",
-#  "PLC",
-#  "PLE",
-#  "PLR",
-#  "PLW",
-#  "PIE",
-#  "PT",
-#  "PTH",
-#  "Q",
-#  "PGH004",
-#  "RET",
-#  "RUF",
-#  "C90",
-#  "S",
-#  "SIM",
-#  "T10",
-#  "T20",
-#  "TID",
-#  "TCH",
-#  "UP",
-#  "N",
-#  "W",
-#  "YTT",
+    #  "ANN", # Handled by mypy
+    #  "ARG",
+    #  "B",
+    #  "BLE",
+    #  "C4",
+    #  "D",
+    #  "E",
+    #  "ERA",
+    #  "F",
+    #  "FBT",
+    #  "I",
+    #  "INP",
+    #  "N",
+    #  "NPY",
+    #  "PD",
+    #  "PLC",
+    #  "PLE",
+    #  "PLR",
+    #  "PLW",
+    #  "PIE",
+    #  "PT",
+    #  "PTH",
+    #  "Q",
+    #  "PGH004",
+    #  "RET",
+    #  "RUF",
+    #  "C90",
+    #  "S",
+    #  "SIM",
+    #  "T10",
+    #  "T20",
+    #  "TID",
+    #  "TCH",
+    #  "UP",
+    #  "N",
+    #  "W",
+    #  "YTT",
 ]
 lint.ignore = [
     "N812",    # Checks for lowercase imports that are aliased to non-lowercase names.
@@ -217,7 +207,7 @@
     "PD901",   #  X is a bad variable name. (pandas)
     "TCH",
     "N803",
-    "C901",  # Too complex
+    "C901",    # Too complex
 ]
 "__init__.py" = ["I002"]
 
