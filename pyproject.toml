[build-system]
requires = ["setuptools>=61.0", "wheel"]
build-backend = "setuptools.build_meta"

[project]
name = "probly"
dynamic = ["version", "readme"]
description = "Uncertainty Representation and Quantification for Machine Learning"
license = "MIT"
requires-python = ">=3.12"
dependencies = [
    # core
<<<<<<< HEAD
    "matplotlib>=3.10.1",
    "mpltern>=1.0.4",
    "multimethod>=2.0",
    "numpy<=2.1.2,>=2.0.0",
    "scikit-learn>=1.6.1",
    "torch>=2.6.0",
    "torchvision>=0.21.0",
    "tqdm>=4.67.1",
]
authors = [{ name = "Paul Hofman", email = "paul.hofman@ifi.lmu.de" }]
=======
    "scipy",
    "matplotlib>=3.8.0",
    "mpltern",
    "numpy>=2.0.0",
    "torch>=2.0.0",
    "torchvision",
    "scikit-learn",
    "tqdm",
]
authors = [
    {name = "Paul Hofman", email = "paul.hofman@ifi.lmu.de"},
    {name = "Timo Löhr"},
    {name = "Maximilian Muschalik"},
    {name = "Clemens Damke"},
    {name = "Alireza Javanmardi"}
]
>>>>>>> 1aff0513
classifiers = [
    "Development Status :: 2 - Pre-Alpha",
    "Intended Audience :: Developers",
    "Intended Audience :: Science/Research",
    "Topic :: Scientific/Engineering",
    "Topic :: Scientific/Engineering :: Artificial Intelligence",
    'Operating System :: Microsoft :: Windows',
    'Operating System :: Unix',
    'Operating System :: MacOS',
    'Programming Language :: Python :: 3',
    'Programming Language :: Python :: 3.10',
    'Programming Language :: Python :: 3.11',
    'Programming Language :: Python :: 3.12',
    'Programming Language :: Python :: 3.13',
]

[tool.setuptools.packages.find]
where = ["./src"]
include = ["probly*"]

[tool.setuptools.dynamic]
<<<<<<< HEAD
readme = { file = [
    "README.md",
    "CHANGELOG.md",
], content-type = "text/markdown" }
=======
version = {attr = "probly.__version__"}
readme = {file = ["README.md", "CHANGELOG.md"], content-type = "text/markdown"}
>>>>>>> 1aff0513

[project.urls]
documentation = "https://pwhofman.github.io/probly"
source = "https://github.com/pwhofman/probly"
tracker = "https://github.com/pwhofman/probly/issues"
changelog = "https://github.com/pwhofman/probly/blob/main/CHANGELOG.md"


[dependency-groups]
test = [
    "pytest>=8.3.5",       # for testing
    "pytest-cov>=6.0.0",   # for coverage
    "pytest-xdist>=3.6.1", # for parallel testing
]
lint = [
<<<<<<< HEAD
    "ruff>=0.11.2",      # for linting
    "pre-commit>=4.2.0", # for running the linters pre-commit hooks
=======
    "ruff>=0.11.2",  # for linting
    "pre-commit>=4.2.0",  # for running the linters pre-commit hooks
    "mypy>=1.15.0" # for static type checking
]
docs = [
    "sphinx>=8.0.0",
    "furo",                     # Beautiful modern theme (or use sphinx-rtd-theme)
    "myst-parser",              # Optional: Markdown support
    "sphinx-copybutton",        # Optional: Adds copy buttons to code blocks
    "sphinx-autodoc-typehints", # Optional: Show type hints in your API docs
>>>>>>> 1aff0513
]
dev = [
    "ipykernel>=6.29.5",
    "notebook>=7.3.3",
    "ipywidgets",
<<<<<<< HEAD
    { include-group = "test" },
    { include-group = "lint" },
    "pyright>=1.1.398",
=======
    {include-group = "test"},
    {include-group = "lint"},
    {include-group = "docs"},
>>>>>>> 1aff0513
]


[tool.ruff]
line-length = 120
target-version = "py310"
output-format = "full"

[tool.ruff.lint]
select = [
    "E",
    "F",
    "I",
    "UP",
    "A",
<<<<<<< HEAD
    #"D"  # TODO: Enable this in the near future
    #  "ANN", # Handled by mypy
    #  "ARG",
    #  "B",
    #  "BLE",
    #  "C4",
    #  "D",
    #  "E",
    #  "ERA",
    #  "F",
    #  "FBT",
    #  "I",
    #  "INP",
    #  "N",
    #  "NPY",
    #  "PD",
    #  "PLC",
    #  "PLE",
    #  "PLR",
    #  "PLW",
    #  "PIE",
    #  "PT",
    #  "PTH",
    #  "Q",
    #  "PGH004",
    #  "RET",
    #  "RUF",
    #  "C90",
    #  "S",
    #  "SIM",
    #  "T10",
    #  "T20",
    #  "TID",
    #  "TCH",
    #  "UP",
    #  "N",
    #  "W",
    #  "YTT",
=======
    "D",
    "ANN",
    "ARG",
    "B",
    "BLE",
    "C4",
    "ERA",
    "FBT",
    "INP",
    "N",
    "NPY",
    "PD",
    "PLC",
    "PLE",
    "PLR",
    "PLW",
    "PIE",
    "PT",
    "PTH",
    "Q",
    "PGH004",
    "RET",
    "RUF",
    "C90",
    "S",
    "SIM",
    "T10",
    "T20",
    "TID",
    "TCH",
    "W",
    "YTT",
>>>>>>> 1aff0513
]
ignore = [
    "N812", # Checks for lowercase imports that are aliased to non-lowercase names (e.g. torch.nn.functional as F)
    "RET504", # Unnecessary assignment to {name} before return statement
    "PLR2004", # Magic value used in comparison, consider replacing {value} with a constant variable
    "FBT", # enforce keyword for bool
    "PLR0913", # too many arguments (>5)
]
# Exclude a variety of commonly ignored directories.
exclude = [
    ".bzr",
    ".direnv",
    ".eggs",
    ".git",
    ".git-rewrite",
    ".hg",
    ".ipynb_checkpoints",
    ".mypy_cache",
    ".nox",
    ".pants.d",
    ".pyenv",
    ".pytest_cache",
    ".pytype",
    ".ruff_cache",
    ".svn",
    ".tox",
    ".venv",
    ".vscode",
    "__pypackages__",
    "_build",
    "buck-out",
    "build",
    "dist",
    "node_modules",
    "site-packages",
    "venv",
    "docs/build",  # Exclude docs build directory
]

[tool.ruff.lint.pydocstyle]
convention = "google"

#[tool.ruff.lint]
# Extend what ruff is allowed to fix, even it it may break
# This is okay given we use it all the time and it ensures
# better practices. Would be dangerous if using for first
# time on established project.
# extend-safe-fixes = ["ALL"] # TODO use at some point

# Exclude a variety of commonly ignored directories.
[tool.ruff.lint.per-file-ignores]
"tests/*.py" = [
    "S101",
    "INP001",
    "D101",
    "D102",
    "D103",
    "D404",
    "ANN001",
    "ANN201",
    "FBT001",
    "D100",
    "PLR2004",
    "PD901",
    "TCH",
    "N803",
<<<<<<< HEAD
    "C901",    # Too complex
=======
    "C901",
>>>>>>> 1aff0513
]
"__init__.py" = [
    "I002",
    "RUF022",  # to allow __all__ be not alphabetically ordered
    "PLC0414", # to allow import module as module in inits, contradicts F401
]
"*.ipynb" = ["T20", "NPY002", "I002"]
"docs/**/*.py" = ["INP001", "PTH", "I002"]

# Use isort-compatible settings
[tool.ruff.isort]
known-first-party = ["probly"]
force-sort-within-sections = true
combine-as-imports = true
force-single-line = false
no-lines-before = ["future"]
required-imports = ["from __future__ import annotations"]
extra-standard-library = ["typing_extensions"]

[tool.pytest.ini_options]
testpaths = ["tests"]
minversion = "8.0"

[tool.coverage.report]
directory = "tests"
exclude_lines = [
    "if TYPE_CHECKING",
]

[tool.mypy]
python_version = "3.10"
strict = true
ignore_missing_imports = true # to avoid issues with torch, numpy, scipy, etc. stubs
disallow_subclassing_any = false # to make sure we can subclass from e.g. torch.nn.Module
disable_error_code = "misc" # disable errors caused by torch not typing decorators, wrapping would be overkill
exclude = "docs"<|MERGE_RESOLUTION|>--- conflicted
+++ resolved
@@ -10,18 +10,6 @@
 requires-python = ">=3.12"
 dependencies = [
     # core
-<<<<<<< HEAD
-    "matplotlib>=3.10.1",
-    "mpltern>=1.0.4",
-    "multimethod>=2.0",
-    "numpy<=2.1.2,>=2.0.0",
-    "scikit-learn>=1.6.1",
-    "torch>=2.6.0",
-    "torchvision>=0.21.0",
-    "tqdm>=4.67.1",
-]
-authors = [{ name = "Paul Hofman", email = "paul.hofman@ifi.lmu.de" }]
-=======
     "scipy",
     "matplotlib>=3.8.0",
     "mpltern",
@@ -38,7 +26,6 @@
     {name = "Clemens Damke"},
     {name = "Alireza Javanmardi"}
 ]
->>>>>>> 1aff0513
 classifiers = [
     "Development Status :: 2 - Pre-Alpha",
     "Intended Audience :: Developers",
@@ -60,15 +47,8 @@
 include = ["probly*"]
 
 [tool.setuptools.dynamic]
-<<<<<<< HEAD
-readme = { file = [
-    "README.md",
-    "CHANGELOG.md",
-], content-type = "text/markdown" }
-=======
 version = {attr = "probly.__version__"}
 readme = {file = ["README.md", "CHANGELOG.md"], content-type = "text/markdown"}
->>>>>>> 1aff0513
 
 [project.urls]
 documentation = "https://pwhofman.github.io/probly"
@@ -84,10 +64,6 @@
     "pytest-xdist>=3.6.1", # for parallel testing
 ]
 lint = [
-<<<<<<< HEAD
-    "ruff>=0.11.2",      # for linting
-    "pre-commit>=4.2.0", # for running the linters pre-commit hooks
-=======
     "ruff>=0.11.2",  # for linting
     "pre-commit>=4.2.0",  # for running the linters pre-commit hooks
     "mypy>=1.15.0" # for static type checking
@@ -98,21 +74,14 @@
     "myst-parser",              # Optional: Markdown support
     "sphinx-copybutton",        # Optional: Adds copy buttons to code blocks
     "sphinx-autodoc-typehints", # Optional: Show type hints in your API docs
->>>>>>> 1aff0513
 ]
 dev = [
     "ipykernel>=6.29.5",
     "notebook>=7.3.3",
     "ipywidgets",
-<<<<<<< HEAD
-    { include-group = "test" },
-    { include-group = "lint" },
-    "pyright>=1.1.398",
-=======
     {include-group = "test"},
     {include-group = "lint"},
     {include-group = "docs"},
->>>>>>> 1aff0513
 ]
 
 
@@ -128,46 +97,6 @@
     "I",
     "UP",
     "A",
-<<<<<<< HEAD
-    #"D"  # TODO: Enable this in the near future
-    #  "ANN", # Handled by mypy
-    #  "ARG",
-    #  "B",
-    #  "BLE",
-    #  "C4",
-    #  "D",
-    #  "E",
-    #  "ERA",
-    #  "F",
-    #  "FBT",
-    #  "I",
-    #  "INP",
-    #  "N",
-    #  "NPY",
-    #  "PD",
-    #  "PLC",
-    #  "PLE",
-    #  "PLR",
-    #  "PLW",
-    #  "PIE",
-    #  "PT",
-    #  "PTH",
-    #  "Q",
-    #  "PGH004",
-    #  "RET",
-    #  "RUF",
-    #  "C90",
-    #  "S",
-    #  "SIM",
-    #  "T10",
-    #  "T20",
-    #  "TID",
-    #  "TCH",
-    #  "UP",
-    #  "N",
-    #  "W",
-    #  "YTT",
-=======
     "D",
     "ANN",
     "ARG",
@@ -200,7 +129,6 @@
     "TCH",
     "W",
     "YTT",
->>>>>>> 1aff0513
 ]
 ignore = [
     "N812", # Checks for lowercase imports that are aliased to non-lowercase names (e.g. torch.nn.functional as F)
@@ -267,11 +195,7 @@
     "PD901",
     "TCH",
     "N803",
-<<<<<<< HEAD
-    "C901",    # Too complex
-=======
     "C901",
->>>>>>> 1aff0513
 ]
 "__init__.py" = [
     "I002",
