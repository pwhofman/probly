# Byte-compiled / optimized / DLL files
__pycache__/
*.py[cod]
*$py.class
.portal

# C extensions
*.so

# Distribution / packaging
.Python
build/
develop-eggs/
dist/
downloads/
eggs/
.eggs/
lib/
lib64/
parts/
sdist/
var/
wheels/
share/python-wheels/
*.egg-info/
.installed.cfg
*.egg
MANIFEST

# PyInstaller
#  Usually these files are written by a python script from a template
#  before PyInstaller builds the exe, so as to inject date/other infos into it.
*.manifest
*.spec

# Installer logs
pip-log.txt
pip-delete-this-directory.txt

# Unit test / coverage reports
htmlcov/
.tox/
.nox/
.coverage
.coverage.*
.cache
nosetests.xml
coverage.xml
*.cover
*.py,cover
.hypothesis/
.pytest_cache/
cover/

# Translations
*.mo
*.pot

# Django stuff:
*.log
local_settings.py
db.sqlite3
db.sqlite3-journal

# Flask stuff:
instance/
.webassets-cache

# Scrapy stuff:
.scrapy

# Sphinx documentation
docs/_build/

# PyBuilder
.pybuilder/
target/

# Jupyter Notebook
.ipynb_checkpoints

# IPython
profile_default/
ipython_config.py

# pyenv
#   For a library or package, you might want to ignore these files since the code is
#   intended to run in multiple environments; otherwise, check them in:
# .python-version

# pipenv
#   According to pypa/pipenv#598, it is recommended to include Pipfile.lock in version control.
#   However, in case of collaboration, if having platform-specific dependencies or dependencies
#   having no cross-platform support, pipenv may install dependencies that don't work, or not
#   install all needed dependencies.
#Pipfile.lock

# UV
#   Similar to Pipfile.lock, it is generally recommended to include uv.lock in version control.
#   This is especially recommended for binary packages to ensure reproducibility, and is more
#   commonly ignored for libraries.
#uv.lock

# poetry
#   Similar to Pipfile.lock, it is generally recommended to include poetry.lock in version control.
#   This is especially recommended for binary packages to ensure reproducibility, and is more
#   commonly ignored for libraries.
#   https://python-poetry.org/docs/basic-usage/#commit-your-poetrylock-file-to-version-control
#poetry.lock

# pdm
#   Similar to Pipfile.lock, it is generally recommended to include pdm.lock in version control.
#pdm.lock
#   pdm stores project-wide configurations in .pdm.toml, but it is recommended to not include it
#   in version control.
#   https://pdm.fming.dev/latest/usage/project/#working-with-version-control
.pdm.toml
.pdm-python
.pdm-build/

# PEP 582; used by e.g. github.com/David-OConnor/pyflow and github.com/pdm-project/pdm
__pypackages__/

# Celery stuff
celerybeat-schedule
celerybeat.pid

# SageMath parsed files
*.sage.py

# Environments
.env
.venv
env/
venv/
ENV/
env.bak/
venv.bak/

# Spyder project settings
.spyderproject
.spyproject

# Rope project settings
.ropeproject

# mkdocs documentation
/site

# mypy
.mypy_cache/
.dmypy.json
dmypy.json

# Pyre type checker
.pyre/

# pytype static type analyzer
.pytype/

# Cython debug symbols
cython_debug/

# PyCharm
#  JetBrains specific template is maintained in a separate JetBrains.gitignore that can
#  be found at https://github.com/github/gitignore/blob/main/Global/JetBrains.gitignore
#  and can be added to the global gitignore or merged into this file.  For a more nuclear
#  option (not recommended) you can uncomment the following to ignore the entire idea folder.
#.idea/

# Ruff stuff:
.ruff_cache/

# PyPI configuration file
.pypirc

# Covers JetBrains IDEs: IntelliJ, RubyMine, PhpStorm, AppCode, PyCharm, CLion, Android Studio, WebStorm and Rider
# Reference: https://intellij-support.jetbrains.com/hc/en-us/articles/206544839

# User-specific stuff
.idea/**/workspace.xml
.idea/**/tasks.xml
.idea/**/usage.statistics.xml
.idea/**/dictionaries
.idea/**/shelf

# AWS User-specific
.idea/**/aws.xml

# Generated files
.idea/**/contentModel.xml

# Sensitive or high-churn files
.idea/**/dataSources/
.idea/**/dataSources.ids
.idea/**/dataSources.local.xml
.idea/**/sqlDataSources.xml
.idea/**/dynamic.xml
.idea/**/uiDesigner.xml
.idea/**/dbnavigator.xml

# Gradle
.idea/**/gradle.xml
.idea/**/libraries

# Gradle and Maven with auto-import
# When using Gradle or Maven with auto-import, you should exclude module files,
# since they will be recreated, and may cause churn.  Uncomment if using
# auto-import.
# .idea/artifacts
# .idea/compiler.xml
# .idea/jarRepositories.xml
# .idea/modules.xml
# .idea/*.iml
# .idea/modules
# *.iml
# *.ipr

# CMake
cmake-build-*/

# Mongo Explorer plugin
.idea/**/mongoSettings.xml

# File-based project format
*.iws

# IntelliJ
out/

# mpeltonen/sbt-idea plugin
.idea_modules/

# JIRA plugin
atlassian-ide-plugin.xml

# Cursive Clojure plugin
.idea/replstate.xml

# SonarLint plugin
.idea/sonarlint/

# Crashlytics plugin (for Android Studio and IntelliJ)
com_crashlytics_export_strings.xml
crashlytics.properties
crashlytics-build.properties
fabric.properties

# Editor-based Rest Client
.idea/httpRequests

# Android studio 3.1+ serialized cache file
.idea/caches/build_file_checksums.ser

.idea/

# add docs to gitignore
docs/source/api

.idea/

# add docs to gitignore
docs/source/api

.vscode/settings.json

# macOS
<<<<<<< HEAD
.DS_Store
=======
**/.DS_Store
>>>>>>> 1aacdf58
<|MERGE_RESOLUTION|>--- conflicted
+++ resolved
@@ -265,8 +265,4 @@
 .vscode/settings.json
 
 # macOS
-<<<<<<< HEAD
-.DS_Store
-=======
-**/.DS_Store
->>>>>>> 1aacdf58
+**/.DS_Store