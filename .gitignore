# Byte-compiled / optimized / DLL files
__pycache__/
*.py[cod]
*$py.class
.portal

# C extensions
*.so

# Distribution / packaging
.Python
build/
develop-eggs/
dist/
downloads/
eggs/
.eggs/
lib/
lib64/
parts/
sdist/
var/
wheels/
share/python-wheels/
*.egg-info/
.installed.cfg
*.egg
MANIFEST

# PyInstaller
#  Usually these files are written by a python script from a template
#  before PyInstaller builds the exe, so as to inject date/other infos into it.
*.manifest
*.spec

# Installer logs
pip-log.txt
pip-delete-this-directory.txt

# Unit test / coverage reports
htmlcov/
.tox/
.nox/
.coverage
.coverage.*
.cache
nosetests.xml
coverage.xml
*.cover
*.py,cover
.hypothesis/
.pytest_cache/
cover/

# Translations
*.mo
*.pot

# Django stuff:
*.log
local_settings.py
db.sqlite3
db.sqlite3-journal

# Flask stuff:
instance/
.webassets-cache

# Scrapy stuff:
.scrapy

# Sphinx documentation
docs/_build/

# PyBuilder
.pybuilder/
target/

# Jupyter Notebook
.ipynb_checkpoints

# IPython
profile_default/
ipython_config.py

# pyenv
#   For a library or package, you might want to ignore these files since the code is
#   intended to run in multiple environments; otherwise, check them in:
# .python-version

# pipenv
#   According to pypa/pipenv#598, it is recommended to include Pipfile.lock in version control.
#   However, in case of collaboration, if having platform-specific dependencies or dependencies
#   having no cross-platform support, pipenv may install dependencies that don't work, or not
#   install all needed dependencies.
#Pipfile.lock

# UV
#   Similar to Pipfile.lock, it is generally recommended to include uv.lock in version control.
#   This is especially recommended for binary packages to ensure reproducibility, and is more
#   commonly ignored for libraries.
#uv.lock

# poetry
#   Similar to Pipfile.lock, it is generally recommended to include poetry.lock in version control.
#   This is especially recommended for binary packages to ensure reproducibility, and is more
#   commonly ignored for libraries.
#   https://python-poetry.org/docs/basic-usage/#commit-your-poetrylock-file-to-version-control
#poetry.lock

# pdm
#   Similar to Pipfile.lock, it is generally recommended to include pdm.lock in version control.
#pdm.lock
#   pdm stores project-wide configurations in .pdm.toml, but it is recommended to not include it
#   in version control.
#   https://pdm.fming.dev/latest/usage/project/#working-with-version-control
.pdm.toml
.pdm-python
.pdm-build/

# PEP 582; used by e.g. github.com/David-OConnor/pyflow and github.com/pdm-project/pdm
__pypackages__/

# Celery stuff
celerybeat-schedule
celerybeat.pid

# SageMath parsed files
*.sage.py

# Environments
.env
.venv
env/
venv/
ENV/
env.bak/
venv.bak/

# Spyder project settings
.spyderproject
.spyproject

# Rope project settings
.ropeproject

# mkdocs documentation
/site

# mypy
.mypy_cache/
.dmypy.json
dmypy.json

# Pyre type checker
.pyre/

# pytype static type analyzer
.pytype/

# Cython debug symbols
cython_debug/

# PyCharm
#  JetBrains specific template is maintained in a separate JetBrains.gitignore that can
#  be found at https://github.com/github/gitignore/blob/main/Global/JetBrains.gitignore
#  and can be added to the global gitignore or merged into this file.  For a more nuclear
#  option (not recommended) you can uncomment the following to ignore the entire idea folder.
#.idea/

# Ruff stuff:
.ruff_cache/

# PyPI configuration file
.pypirc

# Covers JetBrains IDEs: IntelliJ, RubyMine, PhpStorm, AppCode, PyCharm, CLion, Android Studio, WebStorm and Rider
# Reference: https://intellij-support.jetbrains.com/hc/en-us/articles/206544839

# User-specific stuff
.idea/**/workspace.xml
.idea/**/tasks.xml
.idea/**/usage.statistics.xml
.idea/**/dictionaries
.idea/**/shelf

# AWS User-specific
.idea/**/aws.xml

# Generated files
.idea/**/contentModel.xml

# Sensitive or high-churn files
.idea/**/dataSources/
.idea/**/dataSources.ids
.idea/**/dataSources.local.xml
.idea/**/sqlDataSources.xml
.idea/**/dynamic.xml
.idea/**/uiDesigner.xml
.idea/**/dbnavigator.xml

# Gradle
.idea/**/gradle.xml
.idea/**/libraries

# Gradle and Maven with auto-import
# When using Gradle or Maven with auto-import, you should exclude module files,
# since they will be recreated, and may cause churn.  Uncomment if using
# auto-import.
# .idea/artifacts
# .idea/compiler.xml
# .idea/jarRepositories.xml
# .idea/modules.xml
# .idea/*.iml
# .idea/modules
# *.iml
# *.ipr

# CMake
cmake-build-*/

# Mongo Explorer plugin
.idea/**/mongoSettings.xml

# File-based project format
*.iws

# IntelliJ
out/

# mpeltonen/sbt-idea plugin
.idea_modules/

# JIRA plugin
atlassian-ide-plugin.xml

# Cursive Clojure plugin
.idea/replstate.xml

# SonarLint plugin
.idea/sonarlint/

# Crashlytics plugin (for Android Studio and IntelliJ)
com_crashlytics_export_strings.xml
crashlytics.properties
crashlytics-build.properties
fabric.properties

# Editor-based Rest Client
.idea/httpRequests

# Android studio 3.1+ serialized cache file
.idea/caches/build_file_checksums.ser

.idea/

# add docs to gitignore
docs/source/api

.idea/

# add docs to gitignore
docs/source/api

.vscode/settings.json

# macOS
<<<<<<< HEAD
**/.DS_Store
=======
.DS_Store
>>>>>>> 0c907f28
<|MERGE_RESOLUTION|>--- conflicted
+++ resolved
@@ -265,8 +265,5 @@
 .vscode/settings.json
 
 # macOS
-<<<<<<< HEAD
 **/.DS_Store
-=======
-.DS_Store
->>>>>>> 0c907f28
+.DS_Store