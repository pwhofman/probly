import copy

import torch
from torch import nn


class Dropout(nn.Module):
    """This class implements a dropout layer to be used for uncertainty quantification.

    Args:
        base: torch.nn.Module, The base model to be used for dropout.
        p: float, The probability of dropping out a neuron.

    Attributes:
        p: float, The probability of dropout.
        model: torch.nn.Module, The transformed model with Dropout layers.

    """

    def __init__(self, base: nn.Module, p: float = 0.25) -> None:
        super().__init__()
        self.p = p
        self._convert(base)

    def forward(self, x: torch.Tensor, n_samples: int) -> torch.Tensor:
        """Forward pass of the dropout ensemble.

        Args:
            x: torch.Tensor, input data
            n_samples: int, number of samples
        Returns:
            torch.Tensor, ensemble output

        """
        return torch.stack([self.model(x) for _ in range(n_samples)], dim=1)

    def _convert(self, base: nn.Module) -> None:
        """Converts the base model to a dropout model, stored in model, by looping through all the layers
        and adding a dropout layer before each linear layer.

        Args:
            base: torch.nn.Module, The base model to be used for dropout.

        """
        self.model = copy.deepcopy(base)

        def apply_dropout(module, first_layer=True):
            for name, child in module.named_children():
                if isinstance(child, nn.Linear) and not first_layer:
                    setattr(
                        module, name, nn.Sequential(nn.Dropout(p=self.p), child)
                    )  # add dropout
                else:
                    if first_layer and not isinstance(
                        child, nn.Sequential
                    ):  # ignore Sequential layers as first layers
                        first_layer = False  # skip first layer
                    apply_dropout(
                        child, first_layer=first_layer
                    )  # apply recursively to all layers

        apply_dropout(self.model)

<<<<<<< HEAD
    def eval(self):
        """
        Sets the model to evaluation mode, but keeps the dropout layers active.
        """
=======
    def eval(self) -> None:
        """Sets the model to evaluation mode, but keeps the dropout layers active."""
>>>>>>> 5ee3c534
        super().eval()
        for module in self.model.modules():
            if isinstance(module, nn.Dropout):
                module.train()

        return self<|MERGE_RESOLUTION|>--- conflicted
+++ resolved
@@ -61,15 +61,8 @@
 
         apply_dropout(self.model)
 
-<<<<<<< HEAD
     def eval(self):
-        """
-        Sets the model to evaluation mode, but keeps the dropout layers active.
-        """
-=======
-    def eval(self) -> None:
         """Sets the model to evaluation mode, but keeps the dropout layers active."""
->>>>>>> 5ee3c534
         super().eval()
         for module in self.model.modules():
             if isinstance(module, nn.Dropout):
