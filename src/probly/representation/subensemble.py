--- conflicted
+++ resolved
@@ -19,13 +19,7 @@
 
     def __init__(self, base: nn.Module, n_heads: int, head: nn.Module) -> None:
         super().__init__()
-<<<<<<< HEAD
-        self._convert(base, num_heads, head)
-=======
-        self.base = base
-        self.models = None
         self._convert(base, n_heads, head)
->>>>>>> 189a152f
 
     def forward(self, x: torch.Tensor) -> torch.Tensor:
         """
@@ -47,12 +41,8 @@
         """
         for param in base.parameters():
             param.requires_grad = False
-<<<<<<< HEAD
         self.models = nn.ModuleList()
-        for _ in range(num_heads):
+        for _ in range(n_heads):
             h = copy.deepcopy(head)
             torch_reset_all_parameters(h)
-            self.models.append(nn.Sequential(base, h))
-=======
-        self.models = nn.ModuleList([nn.Sequential(base, head) for _ in range(n_heads)])
->>>>>>> 189a152f
+            self.models.append(nn.Sequential(base, h))