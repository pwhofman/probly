"""Collection of downstream tasks to evaluate the performance of uncertainty pipelines."""

from __future__ import annotations

import numpy as np

# TODO(mmshlk): remove sklearn dependency - https://github.com/pwhofman/probly/issues/132
import sklearn.metrics as sm


def selective_prediction(criterion: np.ndarray, losses: np.ndarray, n_bins: int = 50) -> tuple[float, np.ndarray]:
    """Selective prediction downstream task for evaluation.

    Perform selective prediction based on criterion and losses.
    The criterion is used the sort the losses. In line with uncertainty
    literature the sorting is done in descending order, i.e.
    the losses with the largest criterion are rejected first.

    Args:
        criterion: numpy.ndarray shape (n_instances,), criterion values
        losses: numpy.ndarray shape (n_instances,), loss values
        n_bins: int, number of bins
    Returns:
        auroc: float, area under the loss curve
        bin_losses: numpy.ndarray shape (n_bins,), loss per bin

    """
    if n_bins > len(losses):
        msg = "The number of bins can not be larger than the number of elements criterion"
        raise ValueError(msg)
    sort_idxs = np.argsort(criterion)[::-1]
    losses_sorted = losses[sort_idxs]
    bin_len = len(losses) // n_bins
    bin_losses = np.empty(n_bins)
    for i in range(n_bins):
        bin_losses[i] = np.mean(losses_sorted[(i * bin_len) :])

    # Also compute the area under the loss curve based on the bin losses.
    auroc = sm.auc(np.linspace(0, 1, n_bins), bin_losses)
    return auroc, bin_losses


def out_of_distribution_detection(in_distribution: np.ndarray, out_distribution: np.ndarray) -> float:
    """Perform out-of-distribution detection using prediction functionals from id and ood data.

    This can be epistemic uncertainty, as is common, but also e.g. softmax confidence.

    Args:
        in_distribution: in-distribution prediction functionals
        out_distribution: out-of-distribution prediction functionals
    Returns:
        auroc: float, area under the roc curve

    """
    preds = np.concatenate((in_distribution, out_distribution))
    labels = np.concatenate((np.zeros(len(in_distribution)), np.ones(len(out_distribution))))
    auroc = sm.roc_auc_score(labels, preds)
    return float(auroc)


def out_of_distribution_detection_aupr(in_distribution: np.ndarray, out_distribution: np.ndarray) -> float:
    """Perform out-of-distribution detection using AUPR (Area Under the Precision-Recall Curve).

    This metric evaluates how well the model distinguishes between in- and out-of-distribution samples,
    focusing more on positive class (OOD) precision and recall.

    Args:
        in_distribution: in-distribution prediction functionals
        out_distribution: out-of-distribution prediction functionals

    Returns:
        aupr: float, area under the precision-recall curve
    """
    preds = np.concatenate((in_distribution, out_distribution))
    labels = np.concatenate((np.zeros(len(in_distribution)), np.ones(len(out_distribution))))
    aupr = sm.average_precision_score(labels, preds)
    return float(aupr)


def fpr_at_tpr(in_distribution: np.ndarray, out_distribution: np.ndarray, tpr_target: float = 0.95) -> float:
    """Compute FPR@XTPR for OOD detection.

    This metric measures the false positive rate (FPR) at a given true positive
    rate (TPR) target. Here we treat OOD samples as the positive class.

    Args:
        in_distribution: numpy.ndarray, scores for in-distribution samples
        out_distribution: numpy.ndarray, scores for out-of-distribution samples
        tpr_target: target TPR value in [0, 1], e.g. 0.95

    Returns:
        fpr_at_target: float, FPR at the first threshold where TPR >= tpr_target

    Notes:
        - Assumes that larger scores correspond to the positive class
          (out-of-distribution).
        - If tpr_target cannot be reached, a ValueError is raised.
    """
    if not 0.0 < tpr_target <= 1.0:
        msg = f"tpr_target must be in the interval (0, 1], got {tpr_target}."
        raise ValueError(msg)

    scores = np.concatenate((in_distribution, out_distribution))
    # 0 = in-distribution, 1 = out-of-distribution (positive class)
    labels = np.concatenate(
        (np.zeros(len(in_distribution)), np.ones(len(out_distribution))),
    )

    fpr, tpr, thresholds = sm.roc_curve(labels, scores)

    # indices where TPR is at least the target
    idxs = np.where(tpr >= tpr_target)[0]
    if len(idxs) == 0:
        msg = f"Could not achieve TPR >= {tpr_target:.3f} with given scores."
        raise ValueError(msg)

    first_idx = idxs[0]
    fpr_at_target = fpr[first_idx]
    return float(fpr_at_target)


<<<<<<< HEAD
def out_of_distribution_detection_fpr_at_95_tpr(in_distribution: np.ndarray, out_distribution: np.ndarray) -> float:
    """Perform out-of-distribution detection using prediction functionals from id and ood data.

    This metric measures the false positive rate (FPR) at a given true positive
    rate (TPR) target. Here we treat OOD samples as the positive class.

    This can be epistemic uncertainty, as is common, but also e.g. softmax confidence.

=======
def out_of_distribution_detection_fnr_at_95(in_distribution: np.ndarray, out_distribution: np.ndarray) -> float:
    """Perform out-of-distribution detection using prediction functionals from id and ood data.

>>>>>>> f8833540
    Args:
        in_distribution: in-distribution prediction functionals
        out_distribution: out-of-distribution prediction functionals
    Returns:
<<<<<<< HEAD
        fpr@95tpr: float, false positive rate where true positive rate >= 95%
    """
    preds = np.concatenate((in_distribution, out_distribution))
    labels = np.concatenate((np.zeros(len(in_distribution)), np.ones(len(out_distribution))))
    fpr, tpr, _ = sm.roc_curve(labels, preds)

    target_tpr = 0.95

    idxs_at_target_tpr = np.where(tpr >= target_tpr)[0]

    if len(idxs_at_target_tpr) == 0:
        msg = f"Could not achieve TPR >= {target_tpr:.1f} with given scores."
        raise ValueError(msg)

    fpr_idx = idxs_at_target_tpr[0]
    return float(fpr[fpr_idx])
=======
        fnr@95: float
    """
    # fully reversed: all OOD < all ID → total failure → FNR=1
    if np.min(in_distribution) > np.max(out_distribution):
        return 1.0

    preds = np.concatenate((in_distribution, out_distribution))
    labels = np.concatenate((np.zeros(len(in_distribution)), np.ones(len(out_distribution))))

    _fpr, tpr, thresholds = sm.roc_curve(labels, preds)
    target_tpr = 0.95

    idx = np.where(tpr >= target_tpr)[0][0]
    threshold_at_95_tpr = thresholds[idx]

    labels_at_95 = (preds >= threshold_at_95_tpr).astype(int)
    fn = np.sum((labels == 1) & (labels_at_95 == 0))
    preds_pos = np.sum(labels == 1)

    return float(fn / preds_pos)
>>>>>>> f8833540
<|MERGE_RESOLUTION|>--- conflicted
+++ resolved
@@ -119,42 +119,13 @@
     return float(fpr_at_target)
 
 
-<<<<<<< HEAD
-def out_of_distribution_detection_fpr_at_95_tpr(in_distribution: np.ndarray, out_distribution: np.ndarray) -> float:
-    """Perform out-of-distribution detection using prediction functionals from id and ood data.
-
-    This metric measures the false positive rate (FPR) at a given true positive
-    rate (TPR) target. Here we treat OOD samples as the positive class.
-
-    This can be epistemic uncertainty, as is common, but also e.g. softmax confidence.
-
-=======
 def out_of_distribution_detection_fnr_at_95(in_distribution: np.ndarray, out_distribution: np.ndarray) -> float:
     """Perform out-of-distribution detection using prediction functionals from id and ood data.
 
->>>>>>> f8833540
     Args:
         in_distribution: in-distribution prediction functionals
         out_distribution: out-of-distribution prediction functionals
     Returns:
-<<<<<<< HEAD
-        fpr@95tpr: float, false positive rate where true positive rate >= 95%
-    """
-    preds = np.concatenate((in_distribution, out_distribution))
-    labels = np.concatenate((np.zeros(len(in_distribution)), np.ones(len(out_distribution))))
-    fpr, tpr, _ = sm.roc_curve(labels, preds)
-
-    target_tpr = 0.95
-
-    idxs_at_target_tpr = np.where(tpr >= target_tpr)[0]
-
-    if len(idxs_at_target_tpr) == 0:
-        msg = f"Could not achieve TPR >= {target_tpr:.1f} with given scores."
-        raise ValueError(msg)
-
-    fpr_idx = idxs_at_target_tpr[0]
-    return float(fpr[fpr_idx])
-=======
         fnr@95: float
     """
     # fully reversed: all OOD < all ID → total failure → FNR=1
@@ -174,5 +145,4 @@
     fn = np.sum((labels == 1) & (labels_at_95 == 0))
     preds_pos = np.sum(labels == 1)
 
-    return float(fn / preds_pos)
->>>>>>> f8833540
+    return float(fn / preds_pos)