--- conflicted
+++ resolved
@@ -253,8 +253,7 @@
                 color=cfg.HULL_EDGE,
                 linewidth=cfg.LINE_WIDTH,
             )
-<<<<<<< HEAD
-
+        self.draw_prob_line(ax)
         return ax
 
     def _draw_constant_probability_line(
@@ -332,7 +331,3 @@
                 color=colors[1],
                 linestyle="-.",
             )
-=======
-        self.draw_prob_line(ax)
-        return ax
->>>>>>> a9d515fe
