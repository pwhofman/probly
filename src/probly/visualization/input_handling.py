"""Input Handling here."""

from __future__ import annotations

from typing import TYPE_CHECKING

import numpy as np

if TYPE_CHECKING:
    import matplotlib.pyplot as plt

try:
    from probly.visualization.plot_2d import IntervalVisualizer
    from probly.visualization.plot_3d import TernaryVisualizer
    from probly.visualization.plot_multid import MultiVisualizer
except ImportError as e:
    print(  # noqa: T201
        f"Warning: Modules could not be imported. Please ensure all plotting files are present. Error: {e}",
    )


def check_num_classes(input_data: np.ndarray) -> int:
    """Checks number of classes and refers to respective function.

    Args:
    input_data: array with last dimension equal to the number of classes.

    Returns:
    Number of classes.
    """
    n_classes = int(input_data.shape[-1])
    return n_classes


def check_shape(input_data: np.ndarray) -> np.ndarray:
    """Sanity check.

    Args:
    input_data: Minimum 2D NumPy array with probability vector.

    Returns:
    input_data or Error Message.
    """
    msg1 = "Input must be a NumPy Array."
    msg2 = "Input must be at least 2D."
    msg3 = "The probabilities of each class must sum to 1."
    msg4 = "All probabilities must be positive."

    # Validates that input_data is either a 2D or 3D NumPy Array.
    if not isinstance(input_data, np.ndarray):
        raise TypeError(msg1)
    if input_data.ndim < 2:
        raise ValueError(msg2)

    # Validates the input probabilities.
    if not np.allclose(input_data.sum(axis=-1), 1):
        raise ValueError(msg3)
    if (input_data < 0).any():
        raise ValueError(msg4)
    return input_data


def normalize_input(input_data: np.ndarray) -> np.ndarray:
    """Normalize input data.

    Args:
        input_data: array with last dimension equal to the number of classes.

    Returns:
    2D NumPy array with normalized input data.
    """
    if input_data.ndim >= 3:
        input_data = input_data.reshape(-1, input_data.shape[-1])
        return input_data
    return input_data


def dispatch_plot(
    input_data: np.ndarray,
    labels: list[str] | None = None,
) -> plt.Axes:
    """Selects and executes the correct plotting function based on class count.

    Args:
        input_data: Probabilities vector.
        labels: List of labels corresponding to the classes.
    """
    # Validates input.
    input_data = check_shape(input_data)

    # Normalizes input.
    points = normalize_input(input_data)

    # Counts the number of classes to refer correctly
    n_classes = check_num_classes(points)

    if labels is None:
        labels = [f"C{i + 1}" for i in range(n_classes)]

    if len(labels) != n_classes:
        msg = f"Number of labels ({len(labels)}) must match number of classes ({n_classes})."
        raise ValueError(msg)

    # Depending on number of classes chooses correct plotting function.
    if n_classes == 2:
        viz = IntervalVisualizer()
        return viz.interval_plot(points, labels=labels)

    if n_classes == 3:
        ter = TernaryVisualizer()
<<<<<<< HEAD
        ax = ter.ternary_plot(points, labels=labels)

        # Draw Convex Hull on top
        ter.plot_convex_hull(points, ax=ax)

=======
        ax = ter.ternary_plot(points)
>>>>>>> fe768ca4
        return ax

    multi = MultiVisualizer()
    return multi.spider_plot(points, labels=labels)<|MERGE_RESOLUTION|>--- conflicted
+++ resolved
@@ -108,15 +108,7 @@
 
     if n_classes == 3:
         ter = TernaryVisualizer()
-<<<<<<< HEAD
         ax = ter.ternary_plot(points, labels=labels)
-
-        # Draw Convex Hull on top
-        ter.plot_convex_hull(points, ax=ax)
-
-=======
-        ax = ter.ternary_plot(points)
->>>>>>> fe768ca4
         return ax
 
     multi = MultiVisualizer()
