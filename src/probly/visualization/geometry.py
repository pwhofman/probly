from __future__ import annotations  # noqa: D100

import matplotlib as mpl
import matplotlib.pyplot as plt
import numpy as np
from scipy.spatial import ConvexHull


class CredalVisualizer:
    """Class to collect all the geometric plots."""

    def __init__(self) -> None:  # noqa: D107
        pass

    def probs_to_coords(self, probs: np.ndarray) -> tuple:
        """Convert ternary probabilities to 2D coordinates."""
        p1, p2, p3 = probs  # noqa: RUF059
        x = p2 + 0.5 * p3
        y = (np.sqrt(3) / 2) * p3
        return x, y

    def ternary_plot(
        self,
        probs: np.ndarray,
        ax: mpl.axes.Axes = None,
        **scatter_kwargs: mpl.Kwargs,
    ) -> mpl.axes.Axes:
<<<<<<< HEAD
        """Function to plot ternary plots.

        Args:
            self:
            probs: Numpy array of ternary probabilities
            ax: Axes to plot on.
            **scatter_kwargs: Keyword arguments to pass to scatter function.

        returns an axes object.
        """
=======
        """Plot ternary scatter points."""
>>>>>>> 882fbde1
        msg = "Input must have 3 dimensions."
        if probs.shape[1] != 3:
            raise ValueError(msg)

        coords = np.array([self.probs_to_coords(p) for p in probs])
        if ax is None:
<<<<<<< HEAD
            fig, ax = plt.subplots(figsize=(6, 6))

        v1 = np.array([0.0,0.0])
        v2 = np.array([1.0,0.0])
        v3 = np.array([0.5, np.sqrt(3)/2])

        ax.axis("off")
        verts = np.array([v1,v2,v3])
        ax.text(v1[0], v1[1], "Class 1", ha='right',  va='top',    fontsize=12)
        ax.text(v2[0], v2[1], "Class 2", ha='left',   va='top',    fontsize=12)
        ax.text(v3[0], v3[1], "Class 3", ha='center', va='bottom', fontsize=12)

=======
            fig, ax = plt.subplots(figsize=(6, 6))  # noqa: RUF059

        # Draw triangle
        verts = np.array([
            [0, 0],
            [1, 0],
            [0.5, np.sqrt(3) / 2],
        ])
>>>>>>> 882fbde1
        triangle = plt.Polygon(verts, closed=True, fill=False)
        ax.add_patch(triangle)

        # Scatter points
        ax.scatter(coords[:, 0], coords[:, 1], **scatter_kwargs)

        return ax

    def plot_convex_hull(
        self,
        probs: np.ndarray,
        ax: mpl.axes.Axes = None,
        facecolor: str = "lightgreen",
        alpha: float = 0.4,
        edgecolor: str = "green",
        linewidth: float = 2.0,
    ) -> mpl.axes.Axes:
        """Draw the convex hull around ternary points.
        Handles special cases:
        - 1 point (degenerate)
        - 2 points (line segment)
        - ≥3 points (polygon).
        """  # noqa: D205
        coords = np.array([self.probs_to_coords(p) for p in probs])

        if ax is None:
            fig, ax = plt.subplots(figsize=(6, 6))  # noqa: RUF059

        # Handle degenerate cases
        unique = np.unique(coords, axis=0)

        if len(unique) == 1:
            # Single point — no hull possible
            ax.scatter(unique[:, 0], unique[:, 1], color="green", s=80)
            return ax

        if len(unique) == 2:
            # Two distinct points — hull is a line segment
            ax.plot(unique[:, 0], unique[:, 1], color=edgecolor, linewidth=linewidth)
            return ax

        # Try to compute convex hull
        try:
            hull = ConvexHull(coords)

            hull_pts = coords[hull.vertices]

            poly = plt.Polygon(
                hull_pts,
                closed=True,
                facecolor=facecolor,
                edgecolor=edgecolor,
                alpha=alpha,
                linewidth=linewidth,
            )
            ax.add_patch(poly)

        except Exception:  # noqa: BLE001
            # Remaining degeneracy: 3+ collinear points
            # Get endpoints via projection on PCA / longest distance
            dists = np.linalg.norm(coords[:, None] - coords[None, :], axis=-1)
            i, j = np.unravel_index(np.argmax(dists), dists.shape)
            ax.plot(
                [coords[i, 0], coords[j, 0]],
                [coords[i, 1], coords[j, 1]],
                color=edgecolor,
                linewidth=linewidth,
            )

        return ax




points = np.array(
    [
        [0.7, 0.2, 0.1],
        [0.4, 0.3, 0.3],
        [0.1, 0.8, 0.1],
        [0.8, 0.1, 0.1],
        [0.3, 0.1, 0.6],
        [0.33, 0.33, 0.34],
    ],
)

viz = CredalVisualizer()

ax = viz.ternary_plot(points, color="blue", s=50)
viz.plot_convex_hull(points, ax=ax)

plt.show()<|MERGE_RESOLUTION|>--- conflicted
+++ resolved
@@ -25,40 +25,13 @@
         ax: mpl.axes.Axes = None,
         **scatter_kwargs: mpl.Kwargs,
     ) -> mpl.axes.Axes:
-<<<<<<< HEAD
-        """Function to plot ternary plots.
-
-        Args:
-            self:
-            probs: Numpy array of ternary probabilities
-            ax: Axes to plot on.
-            **scatter_kwargs: Keyword arguments to pass to scatter function.
-
-        returns an axes object.
-        """
-=======
         """Plot ternary scatter points."""
->>>>>>> 882fbde1
         msg = "Input must have 3 dimensions."
         if probs.shape[1] != 3:
             raise ValueError(msg)
 
         coords = np.array([self.probs_to_coords(p) for p in probs])
         if ax is None:
-<<<<<<< HEAD
-            fig, ax = plt.subplots(figsize=(6, 6))
-
-        v1 = np.array([0.0,0.0])
-        v2 = np.array([1.0,0.0])
-        v3 = np.array([0.5, np.sqrt(3)/2])
-
-        ax.axis("off")
-        verts = np.array([v1,v2,v3])
-        ax.text(v1[0], v1[1], "Class 1", ha='right',  va='top',    fontsize=12)
-        ax.text(v2[0], v2[1], "Class 2", ha='left',   va='top',    fontsize=12)
-        ax.text(v3[0], v3[1], "Class 3", ha='center', va='bottom', fontsize=12)
-
-=======
             fig, ax = plt.subplots(figsize=(6, 6))  # noqa: RUF059
 
         # Draw triangle
@@ -67,7 +40,6 @@
             [1, 0],
             [0.5, np.sqrt(3) / 2],
         ])
->>>>>>> 882fbde1
         triangle = plt.Polygon(verts, closed=True, fill=False)
         ax.add_patch(triangle)
 
