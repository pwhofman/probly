--- conflicted
+++ resolved
@@ -16,10 +16,7 @@
     from . import torch as torch  # noqa: PLC0415
 
 
-<<<<<<< HEAD
-=======
 ## Flax
->>>>>>> 2ee7dcf8
 @common.dropconnect_traverser.delayed_register(FLAX_MODULE)
 def _(_: type) -> None:
     from . import flax as flax  # noqa: PLC0415