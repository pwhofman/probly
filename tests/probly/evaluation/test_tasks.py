--- conflicted
+++ resolved
@@ -81,14 +81,8 @@
         fpr_at_tpr(in_scores, out_scores, tpr_target=0.0)
 
     with pytest.raises(ValueError, match=msg):
-<<<<<<< HEAD
-        fpr_at_tpr(in_scores, out_scores, tpr_target=1.1)
-
-
-=======
         fpr_at_tpr(in_scores, out_scores, tpr_target=1.1)      
         
->>>>>>> d1aaff16
 def test_fpr_at_tpr_perfect_separation() -> None:
     in_scores = np.array([0.1, 0.2, 0.3, 0.4])
     out_scores = np.array([0.8, 0.9, 1.0, 1.1])
