"""Tests for the tasks module."""

from __future__ import annotations

import numpy as np
import pytest

<<<<<<< HEAD
from probly.evaluation.tasks import out_of_distribution_detection, selective_prediction, out_of_distribution_detection_aupr
=======
from probly.evaluation.tasks import out_of_distribution_detection, selective_prediction, fpr_at_tpr
>>>>>>> ddcc2047


def test_selective_prediction_shapes() -> None:
    rng = np.random.default_rng()
    auroc, bin_losses = selective_prediction(rng.random(10), rng.random(10), n_bins=5)
    assert isinstance(auroc, float)
    assert isinstance(bin_losses, np.ndarray)
    assert bin_losses.shape == (5,)


def test_selective_prediction_order() -> None:
    criterion = np.linspace(0, 1, 10)
    losses = np.linspace(0, 1, 10)
    _, bin_losses = selective_prediction(criterion, losses, n_bins=5)
    assert np.all(np.diff(bin_losses) <= 0)


def test_selective_prediction_too_many_bins() -> None:
    rng = np.random.default_rng()
    with pytest.raises(ValueError, match="The number of bins can not be larger than the number of elements criterion"):
        selective_prediction(rng.random(5), rng.random(5), n_bins=10)


def test_out_of_distribution_detection_shape() -> None:
    rng = np.random.default_rng()
    auroc = out_of_distribution_detection(rng.random(10), rng.random(10))
    assert isinstance(auroc, float)


def test_out_of_distribution_detection_order() -> None:
    in_distribution = np.linspace(0, 1, 10)
    out_distribution = np.linspace(0, 1, 10) + 1
    auroc = out_of_distribution_detection(in_distribution, out_distribution)
<<<<<<< HEAD
    assert auroc == 0.995

def test_out_of_distribution_detection_aupr_shape() -> None:
    """Test that AUPR OOD detection returns a float."""
    rng = np.random.default_rng()
    aupr = out_of_distribution_detection_aupr(rng.random(10), rng.random(10))
    assert isinstance(aupr, float)


def test_out_of_distribution_detection_aupr_order() -> None:
    """Test that AUPR OOD detection gives high score when OOD clearly differs from ID."""
    in_distribution = np.linspace(0, 1, 10)
    out_distribution = np.linspace(0, 1, 10) + 1  # clearly separated distributions
    aupr = out_of_distribution_detection_aupr(in_distribution, out_distribution)
    assert aupr > 0.99
=======
    assert np.isclose(auroc, 0.995)


def test_fpr_at_tpr_simple_case() -> None:
    in_scores = np.array([0.1, 0.2, 0.6, 0.7])
    out_scores = np.array([0.3, 0.4, 0.8, 0.9])

 
    fpr = fpr_at_tpr(in_scores, out_scores, tpr_target=0.95)

    assert np.isclose(fpr, 0.5)
    
def test_fpr_at_tpr_invalid_tpr_target() -> None:
    in_scores = np.array([0.1, 0.2])
    out_scores = np.array([0.8, 0.9])

    with pytest.raises(ValueError):
        fpr_at_tpr(in_scores, out_scores, tpr_target=0.0)

    with pytest.raises(ValueError):
        fpr_at_tpr(in_scores, out_scores, tpr_target=1.1)
        
        
def test_fpr_at_tpr_perfect_separation() -> None:
    in_scores = np.array([0.1, 0.2, 0.3, 0.4])
    out_scores = np.array([0.8, 0.9, 1.0, 1.1])

    fpr = fpr_at_tpr(in_scores, out_scores, tpr_target=0.95)

    assert np.isclose(fpr, 0.0)
>>>>>>> ddcc2047
<|MERGE_RESOLUTION|>--- conflicted
+++ resolved
@@ -5,11 +5,7 @@
 import numpy as np
 import pytest
 
-<<<<<<< HEAD
-from probly.evaluation.tasks import out_of_distribution_detection, selective_prediction, out_of_distribution_detection_aupr
-=======
-from probly.evaluation.tasks import out_of_distribution_detection, selective_prediction, fpr_at_tpr
->>>>>>> ddcc2047
+from probly.evaluation.tasks import out_of_distribution_detection, selective_prediction, out_of_distribution_detection_aupr, fpr_at_tpr
 
 
 def test_selective_prediction_shapes() -> None:
@@ -43,7 +39,6 @@
     in_distribution = np.linspace(0, 1, 10)
     out_distribution = np.linspace(0, 1, 10) + 1
     auroc = out_of_distribution_detection(in_distribution, out_distribution)
-<<<<<<< HEAD
     assert auroc == 0.995
 
 def test_out_of_distribution_detection_aupr_shape() -> None:
@@ -59,7 +54,6 @@
     out_distribution = np.linspace(0, 1, 10) + 1  # clearly separated distributions
     aupr = out_of_distribution_detection_aupr(in_distribution, out_distribution)
     assert aupr > 0.99
-=======
     assert np.isclose(auroc, 0.995)
 
 
@@ -89,5 +83,4 @@
 
     fpr = fpr_at_tpr(in_scores, out_scores, tpr_target=0.95)
 
-    assert np.isclose(fpr, 0.0)
->>>>>>> ddcc2047
+    assert np.isclose(fpr, 0.0)