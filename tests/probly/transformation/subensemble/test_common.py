--- conflicted
+++ resolved
@@ -5,6 +5,7 @@
 from probly.predictor import Predictor
 from probly.transformation.subensemble import subensemble
 from probly.transformation.subensemble.common import subensemble_generator
+
 
 
 class InvalidPredictor(Predictor):
@@ -16,11 +17,14 @@
     pass
 
 
+
 def test_invalid_type(dummy_predictor: InvalidPredictor) -> None:
     """Test that an invalid type raises NotImplementedError."""
     msg = f"No subensemble generator is registered for type {type(dummy_predictor)}"
     with pytest.raises(NotImplementedError, match=msg):
+    with pytest.raises(NotImplementedError, match=msg):
         subensemble_generator(dummy_predictor)
+
 
 
 def test_invalid_head_layer(dummy_predictor: ValidPredictor) -> None:
@@ -28,7 +32,6 @@
     head_layer = 0
     msg = f"head_layer must be a positive number, but got head_layer={head_layer} instead."
     with pytest.raises(ValueError, match=msg):
-<<<<<<< HEAD
         subensemble(base=dummy_predictor, num_heads=1, head_layer=head_layer)
 
 
@@ -37,7 +40,4 @@
     num_heads = -1
     msg = f"num_heads must be positive number, but got num_heads={num_heads} instead."
     with pytest.raises(ValueError, match=msg):
-        subensemble(base=dummy_predictor, num_heads=num_heads)
-=======
-        subensemble(base=dummy_predictor, num_heads=1, head_layer=head_layer)
->>>>>>> e2312e24
+        subensemble(base=dummy_predictor, num_heads=num_heads)